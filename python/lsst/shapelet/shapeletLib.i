--- conflicted
+++ resolved
@@ -141,7 +141,6 @@
 
 }
 
-<<<<<<< HEAD
 %extend lsst::shapelet::RadialProfile {
     %feature("shadow") evaluate %{
     def evaluate(self, r):
@@ -152,7 +151,7 @@
     %}
 }
 %include "lsst/shapelet/RadialProfile.h"
-=======
+
 %declareFunctorKey(ShapeletFunction, lsst::shapelet::ShapeletFunction)
 %shared_ptr(lsst::shapelet::ShapeletFunctionKey)
 
@@ -170,5 +169,4 @@
 
     PTR(lsst::shapelet::ShapeletFunctionKey) __getitem__(int i) { return (*self)[i]; }
 
-}
->>>>>>> a014ab1b
+}